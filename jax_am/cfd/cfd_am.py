--- conflicted
+++ resolved
@@ -7,6 +7,7 @@
 import os
 import time
 import glob
+jax.config.update("jax_enable_x64", True)
 
 
 class poisson():
@@ -243,6 +244,7 @@
         self.T0 = np.zeros(self.shape) + params['T_ref']
         self.conv_T0 = np.zeros(self.shape)
         self.vel0 = np.zeros((self.shape[0],self.shape[1],self.shape[2], 3))
+        self.conv0 = np.zeros((self.shape[0],self.shape[1],self.shape[2], 3))
         self.p0 = np.zeros((self.shape[0],self.shape[1],self.shape[2], 1))
 
         rho_cp = lambda T: params['cp'](T) * params['rho']
@@ -361,18 +363,10 @@
         return T, fl, T_top
 
     @partial(jax.jit, static_argnums=0)
-    def update_velosity(self, vel0, p0, fl, T0_top, cell_conn):
+    def update_velosity(self, vel0, p0, conv0, fl, T0_top, cell_conn):
         # for better JIT time, very ugly, to be modified
         self.eqn_v.step.msh.cell_conn = cell_conn
 
-        vel0_gc = get_GC_values(vel0, [self.vel_bc_type, self.vel_bc_values],
-                                self.msh_v.dX)
-        vel0_f = get_face_vels(vel0, self.msh_v.dX,
-                               [self.vel_bc_type, self.vel_bc_values])
-        conv0 = div(vel0,
-                    vel0_f,
-                    self.msh_v.dX,
-                    BCs=[self.vel_bc_type, self.vel_bc_values])
         grad_p0 = gradient(p0, self.msh_v.dX)
 
         # update vel BC
@@ -388,7 +382,7 @@
                               conv0[:, :, :, i].flatten(),
                               fl.flatten(),
                               grad_p0[:, :, :, i].flatten(),
-                              tol=1e-6))
+                              tol=1e-10))
 
         vel = np.stack((vel[0].reshape(self.msh_v.shape), vel[1].reshape(
             self.msh_v.shape), vel[2].reshape(self.msh_v.shape)),
@@ -403,15 +397,23 @@
                    self.msh_v.dX[2]) / self.dt * self.params['rho']
         p = solver_linear(self.poisson_for_p,
                           div_vel.flatten(),
-                          tol=1e-6,
+                          tol=1e-10,
                           update=True)
         p = p.reshape(self.msh_v.shape[0], self.msh_v.shape[1],
                       self.msh_v.shape[2], 1)
 
+
+        vel_gc = get_GC_values(vel, [self.vel_bc_type, self.vel_bc_values],
+                                self.msh_v.dX)
+        vel_f = get_face_vels(vel, self.msh_v.dX,
+                               [self.vel_bc_type, self.vel_bc_values])
+
         # correction step
         vel = vel - self.dt * gradient(p, self.msh.dX) / self.params['rho']
         p += p0
-        return vel, p
+        conv = div(vel,vel_f,self.msh_v.dX,BCs=[self.vel_bc_type, self.vel_bc_values])
+
+        return vel, p, conv
     
     def time_integration(self):
         self.T0, fl, T0_top = self.update_tempearture(self.t, self.T0,self.conv_T0,
@@ -427,17 +429,20 @@
         z0 = self.msh.shape[2] - self.msh_v.shape[2]
         z1 = self.msh.shape[2]
         
-        vel_local, p  = self.update_velosity(self.vel0[x0:x1,y0:y1,z0:z1], 
+        vel_local, p, conv  = self.update_velosity(self.vel0[x0:x1,y0:y1,z0:z1], 
                                                 self.p0[x0:x1,y0:y1,z0:z1],
+                                                self.conv0[x0:x1,y0:y1,z0:z1],
                                                 fl[x0:x1,y0:y1,z0:z1], 
                                                 T0_top[x0:x1,y0:y1, None],
                                                 self.cell_conn_local)
+
     
         self.vel0 = self.vel0.at[x0:x1,y0:y1,z0:z1].set(vel_local)
         self.p0 = self.p0.at[x0:x1,y0:y1,z0:z1].set(p)
+        self.conv0 = self.conv0.at[x0:x1,y0:y1,z0:z1].set(conv)
         
         vel0_f = get_face_vels(self.vel0,self.msh.dX)
-        self.conv_T0 = div(self.T0[:,:,:,None]*self.eqn_T.rho_fn(self.T0[:,:,:,None]),vel0_f,self.msh.dX)
+        self.conv_T0 = div(self.T0[:,:,:,None]*self.eqn_T.rho_fn(self.T0[:,:,:,None]),vel0_f,self.msh.dX)[:,:,:,0]
     
         self.t += self.dt
 
@@ -641,12 +646,7 @@
     return dofs
 
 
-<<<<<<< HEAD
-
 def solver_nonlinear(eqn,*args,init=None,tol=1e-5,max_it=5000):
-=======
-def solver_nonlinear(eqn,*args,tol=1e-5,max_it=5000):
->>>>>>> 21b49567
 # solve nonlinear problems
 
     def cond_fun(carry):
